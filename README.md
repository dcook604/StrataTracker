--- conflicted
+++ resolved
@@ -134,19 +134,6 @@
 - Kills any processes running on ports 3001 and 3002 (to avoid conflicts)
 - Waits for ports to be freed
 - Starts the dev server on port 3002 using Onboardbase secrets
-<<<<<<< HEAD
-
-**When to use:**
-- If you are using Onboardbase for secret management
-- If you encounter port conflicts or want a clean start
-
-=======
-
-**When to use:**
-- If you are using Onboardbase for secret management
-- If you encounter port conflicts or want a clean start
-
->>>>>>> 46660560
 **Note:**
 - Make sure you have `npx` and `onboardbase` installed (see project dependencies)
 - The script is executable; if not, run `chmod +x start-server.sh` first
@@ -159,33 +146,7 @@
 
 - **backend**: Node.js application (port 3001 → 3000)
 - **db**: PostgreSQL 15 database (port 5432)
-<<<<<<< HEAD
-
-### Database Initialization
-
-The database is automatically set up with:
-1. **Schema Creation**: Drizzle migrations applied automatically
-2. **Admin User**: Created via `db/init/01-init.sql`
-3. **Persistent Storage**: Data stored in Docker volume `db_data`
-
-### Environment Variables
-
-The Docker setup uses these key environment variables:
-
-=======
-
-### Database Initialization
-
-The database is automatically set up with:
-1. **Schema Creation**: Drizzle migrations applied automatically
-2. **Admin User**: Created via `db/init/01-init.sql`
-3. **Persistent Storage**: Data stored in Docker volume `db_data`
-
-### Environment Variables
-
-The Docker setup uses these key environment variables:
-
->>>>>>> 46660560
+
 ```env
 NODE_ENV=production
 DATABASE_URL=postgres://spectrum4:spectrum4password@db:5432/spectrum4
@@ -248,29 +209,7 @@
 ## 📊 Settings & Administration
 
 ### Admin Features (Settings Page)
-<<<<<<< HEAD
-
-Available to Administrators and Council Members:
-
-- **Email Settings**: Configure notification preferences
-- **System Settings**: General system configuration
-- **SMTP Settings**: Email server configuration with testing
-- **User Management**: Add, edit, lock, or remove users
-
-### Default Admin Account
-
-=======
-
-Available to Administrators and Council Members:
-
-- **Email Settings**: Configure notification preferences
-- **System Settings**: General system configuration
-- **SMTP Settings**: Email server configuration with testing
-- **User Management**: Add, edit, lock, or remove users
-
-### Default Admin Account
-
->>>>>>> 46660560
+
 - **Email**: admin@spectrum4.com
 - **Password**: admin123
 - **⚠️ Change immediately after first login!**
@@ -278,243 +217,9 @@
 ---
 
 ## 🔧 Troubleshooting
-<<<<<<< HEAD
-
-### Common Issues
-
-1. **Port Already in Use**
-   ```bash
-   sudo docker compose down
-   # Wait a moment, then:
-   sudo docker compose up
-   ```
-
-2. **Database Connection Issues**
-   - Ensure PostgreSQL container is running
-   - Check logs: `sudo docker compose logs db`
-
-3. **Build Failures**
-   - Clear Docker cache: `sudo docker system prune -f`
-   - Rebuild: `sudo docker compose build --no-cache`
-
-### Logs
-
-View application logs:
-```bash
-# Backend logs
-sudo docker compose logs backend
-
-# Database logs  
-sudo docker compose logs db
-=======
-
-### Common Issues
-
-1. **Port Already in Use**
-   ```bash
-   sudo docker compose down
-   # Wait a moment, then:
-   sudo docker compose up
-   ```
-
-2. **Database Connection Issues**
-   - Ensure PostgreSQL container is running
-   - Check logs: `sudo docker compose logs db`
-
-3. **Build Failures**
-   - Clear Docker cache: `sudo docker system prune -f`
-   - Rebuild: `sudo docker compose build --no-cache`
-
-### Logs
-
-View application logs:
-```bash
-# Backend logs
-sudo docker compose logs backend
-
-# Database logs  
-sudo docker compose logs db
+
 
 # All logs
 sudo docker compose logs
 ```
->>>>>>> 46660560
-
-# All logs
-sudo docker compose logs
-```
-
-<<<<<<< HEAD
----
-
-## 🚀 Deployment
-
-### Production Deployment
-
-1. **Environment Configuration**
-   - Set production environment variables
-   - Configure HTTPS with reverse proxy (Nginx/Caddy)
-   - Set up proper database credentials
-
-2. **Security Checklist**
-   - Change default admin password
-   - Configure CORS for production domain
-   - Set secure session secrets
-   - Enable HTTPS
-   - Regular database backups
-
-3. **Monitoring**
-   - Set up application monitoring
-   - Configure log aggregation
-   - Database performance monitoring
-
----
-
-## 📝 Recent Updates
-
-### v2.0.0 - Docker Migration (Latest)
-- ✅ Migrated from Replit to local Docker environment
-- ✅ Replaced Neon database with local PostgreSQL
-- ✅ Fixed ES module compatibility issues
-- ✅ Updated to Docker Compose V2
-- ✅ Automated database schema migrations
-- ✅ Cleaned up Replit-specific dependencies
-
-### Previous Fixes
-- Dashboard statistics display issues resolved
-- Settings page crash fixes (`TypeError: e.find is not a function`)
-- Dialog accessibility improvements
-- Enhanced API error handling and logging
-
----
-
-## 🤝 Contributing
-
-1. Fork the repository
-2. Create a feature branch
-3. Make your changes
-4. Test with Docker setup
-5. Submit a pull request
-
----
-
-## 📄 License
-
-MIT License - see LICENSE file for details
-
----
-
-## 🆘 Support
-
-For issues and questions:
-1. Check the troubleshooting section above
-2. Review Docker logs for error details
-3. Create an issue on GitHub with:
-   - Error messages
-   - Steps to reproduce
-   - Environment details (OS, Docker version)
-
----
-
-**Note**: This application is now fully containerized and ready for local development and production deployment! 
-=======
-## 🚀 Deployment
-
-### Production Deployment
-
-1. **Environment Configuration**
-   - Set production environment variables
-   - Configure HTTPS with reverse proxy (Nginx/Caddy)
-   - Set up proper database credentials
-
-2. **Security Checklist**
-   - Change default admin password
-   - Configure CORS for production domain
-   - Set secure session secrets
-   - Enable HTTPS
-   - Regular database backups
-
-3. **Monitoring**
-   - Set up application monitoring
-   - Configure log aggregation
-   - Database performance monitoring
-
----
-
-## 📝 Recent Updates
-
-### v2.0.0 - Docker Migration (Latest)
-- ✅ Migrated from Replit to local Docker environment
-- ✅ Replaced Neon database with local PostgreSQL
-- ✅ Fixed ES module compatibility issues
-- ✅ Updated to Docker Compose V2
-- ✅ Automated database schema migrations
-- ✅ Cleaned up Replit-specific dependencies
-
-### Previous Fixes
-- Dashboard statistics display issues resolved
-- Settings page crash fixes (`TypeError: e.find is not a function`)
-- Dialog accessibility improvements
-- Enhanced API error handling and logging
-
----
-
-## 🤝 Contributing
-
-1. Fork the repository
-2. Create a feature branch
-3. Make your changes
-4. Test with Docker setup
-5. Submit a pull request
-
----
-
-## 📄 License
-
-MIT License - see LICENSE file for details
-
----
-
-## 🆘 Support
-
-For issues and questions:
-1. Check the troubleshooting section above
-2. Review Docker logs for error details
-3. Create an issue on GitHub with:
-   - Error messages
-   - Steps to reproduce
-   - Environment details (OS, Docker version)
-
----
-
-## 📄 Documentation
-
-- [Frontend Documentation](docs/FRONTEND.md)
-- [Backend Documentation](docs/BACKEND.md)
-- [Technical Overview](docs/TECHNICAL_OVERVIEW.md)
-- [Migration Guide](docs/MIGRATION_GUIDE.md)
-
-**Note**: This application is now fully containerized and ready for local development and production deployment!
-
-## ▶️ Starting the Frontend & Backend
-
-You can start both the frontend and backend together using Docker (recommended), or run them separately for development:
-
-### With Docker (Recommended)
-- Run: `sudo docker compose up --build`
-- Access the app at: http://localhost:3001
-
-### Local Development (Separate)
-- **Frontend:**
-  - `cd client`
-  - `npm install`
-  - `npm run dev`
-  - App runs on http://localhost:3000 (or as configured)
-- **Backend:**
-  - `cd server`
-  - `npm install`
-  - `npm run dev`
-  - API runs on http://localhost:3001 (or as configured)
-
-See [Frontend Documentation](docs/FRONTEND.md) and [Backend Documentation](docs/BACKEND.md) for more details. 
->>>>>>> 46660560
+
